name: ci

on:
  workflow_dispatch:
  pull_request:
  push:
    branches:
     - master

jobs:
  build_sdist:
    name: Build SDist
    runs-on: ubuntu-latest
    steps:
    - uses: actions/checkout@v3
      with:
        submodules: true

    - name: Build SDist
      run: pipx run build --sdist

    - name: Check metadata
      run: pipx run twine check dist/*

    - uses: actions/upload-artifact@v3
      with:
        path: dist/*.tar.gz


  build_wheels:
    runs-on: ${{ matrix.os_dist.os }}
    env:
      MACOSX_DEPLOYMENT_TARGET: "10.15"
      CIBW_BUILD: "${{ matrix.os_dist.dist }}"
      CIBW_ARCHS_MACOS: "x86_64 universal2 arm64"
      CIBW_BEFORE_BUILD: pip install --upgrade ninja
      CIBW_TEST_REQUIRES: pytest stim
      CIBW_TEST_COMMAND: pytest {project}/tests
    strategy:
      fail-fast: false
      matrix:
        os_dist: [
          # macosx x86_64
          # {os: macos-latest, dist: cp36-macosx_x86_64},
          {os: macos-latest, dist: cp37-macosx_x86_64},
          {os: macos-latest, dist: cp38-macosx_x86_64},
          {os: macos-latest, dist: cp39-macosx_x86_64},
          {os: macos-latest, dist: cp310-macosx_x86_64},
          {os: macos-latest, dist: cp311-macosx_x86_64},
          {os: macos-latest, dist: cp312-macosx_x86_64},
          # macosx arm64
          {os: macos-latest, dist: cp38-macosx_arm64},
          {os: macos-latest, dist: cp39-macosx_arm64},
          {os: macos-latest, dist: cp310-macosx_arm64},
          {os: macos-latest, dist: cp311-macosx_arm64},
          {os: macos-latest, dist: cp312-macosx_arm64},
          # macosx universal2
          # {os: macos-latest, dist: cp38-macosx_universal2},
          # {os: macos-latest, dist: cp39-macosx_universal2},
          # {os: macos-latest, dist: cp310-macosx_universal2},
          # {os: macos-latest, dist: cp311-macosx_universal2},
          # {os: macos-latest, dist: cp312-macosx_universal2},

          # windows amd64
          # {os: windows-latest, dist: cp36-win_amd64},
          {os: windows-latest, dist: cp37-win_amd64},
          {os: windows-latest, dist: cp38-win_amd64},
          {os: windows-latest, dist: cp39-win_amd64},
          {os: windows-latest, dist: cp310-win_amd64},
          {os: windows-latest, dist: cp311-win_amd64},
          {os: windows-latest, dist: cp312-win_amd64},
          # windows win32
          # {os: windows-latest, dist: cp36-win32},
          {os: windows-latest, dist: cp37-win32},
          # scipy install fails
#          {os: windows-latest, dist: cp38-win32},
#          {os: windows-latest, dist: cp39-win32},
#          {os: windows-latest, dist: cp310-win32},
#          {os: windows-latest, dist: cp311-win32},
          # For arm64, get error "cibuildwheel: No build identifiers selected"
#          {os: windows-latest, dist: cp39-win_arm64},
#          {os: windows-latest, dist: cp310-win_arm64},
#          {os: windows-latest, dist: cp311-win_arm64},

          # ubuntu x86_64
          # {os: ubuntu-latest, dist: cp36-manylinux_x86_64},
          {os: ubuntu-latest, dist: cp37-manylinux_x86_64},
          {os: ubuntu-latest, dist: cp38-manylinux_x86_64},
          {os: ubuntu-latest, dist: cp39-manylinux_x86_64},
          {os: ubuntu-latest, dist: cp310-manylinux_x86_64},
          {os: ubuntu-latest, dist: cp311-manylinux_x86_64},
          {os: ubuntu-latest, dist: cp312-manylinux_x86_64},
          # ubuntu i686
          # {os: ubuntu-latest, dist: cp36-manylinux_i686},
          {os: ubuntu-latest, dist: cp37-manylinux_i686},
          # scipy built distribution not available and build fails on manylinux_i686 for python 3.8 up
#          {os: ubuntu-latest, dist: cp38-manylinux_i686},
#          {os: ubuntu-latest, dist: cp39-manylinux_i686},
#          {os: ubuntu-latest, dist: cp310-manylinux_i686},
#          {os: ubuntu-latest, dist: cp311-manylinux_i686},
          # Don't include musllinux as it has g++-9 (need g++-10 for <bits>)
#          {os: ubuntu-latest, dist: cp36-musllinux_x86_64},
#          {os: ubuntu-latest, dist: cp37-musllinux_x86_64},
#          {os: ubuntu-latest, dist: cp38-musllinux_x86_64},
#          {os: ubuntu-latest, dist: cp39-musllinux_x86_64},
#          {os: ubuntu-latest, dist: cp310-musllinux_x86_64},
#          {os: ubuntu-latest, dist: cp311-musllinux_x86_64},
#          {os: ubuntu-latest, dist: cp36-musllinux_i686},
#          {os: ubuntu-latest, dist: cp37-musllinux_i686},
#          {os: ubuntu-latest, dist: cp38-musllinux_i686},
#          {os: ubuntu-latest, dist: cp39-musllinux_i686},
#          {os: ubuntu-latest, dist: cp310-musllinux_i686},
#          {os: ubuntu-latest, dist: cp311-musllinux_i686},
        ]
    steps:
    - uses: actions/checkout@v3
      with:
        submodules: true
    
    - uses: actions/setup-python@v4

    - name: Install g++
      if: runner.os == 'Linux'
      run: |
        sudo apt update
        sudo apt install gcc-10 g++-10

    - uses: pypa/cibuildwheel@v2.16.5

    - name: Verify clean directory
      run: git diff --exit-code
      shell: bash

    - name: Upload wheels
      uses: actions/upload-artifact@v3
      with:
        path: wheelhouse/*.whl
  benchmark_windows:
    runs-on: windows-latest
    steps:
      - uses: actions/checkout@v3
        with:
          submodules: true
      - run: cmake .
      - run: cmake --build . --target pymatching_perf --config Release
      - run: Release\pymatching_perf.exe
  benchmark:
    runs-on: ${{ matrix.os }}
    strategy:
      fail-fast: false
      matrix:
        os: [macos-latest, ubuntu-latest]
    steps:
      - uses: actions/checkout@v3
        with:
          submodules: true
      - run: CC=gcc-10 CXX=g++-10 cmake .
        if: matrix.os == 'ubuntu-latest'
      - run: cmake .
        if: matrix.os == 'macos-latest'
      - run: make pymatching_perf
      - run: ./pymatching_perf
  gtest:
    runs-on: ${{ matrix.os }}
    strategy:
      fail-fast: false
      matrix:
        os: [macos-latest, ubuntu-latest]
    steps:
      - uses: actions/checkout@v3
        with:
          submodules: true
      - run: CC=gcc-10 CXX=g++-10 cmake .
        if: matrix.os == 'ubuntu-latest'
      - run: cmake .
        if: matrix.os == 'macos-latest'
      - run: make pymatching_tests
      - run: ./pymatching_tests
  pip_install:
    strategy:
      fail-fast: false
      matrix:
        platform: [windows-latest, macos-latest, ubuntu-latest]
        python-version: ["3.11"]

    runs-on: ${{ matrix.platform }}

    steps:
      - uses: actions/checkout@v3
        with:
          submodules: true

      - uses: actions/setup-python@v4
        with:
          python-version: ${{ matrix.python-version }}

      - name: Add requirements
        run: python -m pip install --upgrade cmake>=3.12 ninja pytest flake8 pytest-cov setuptools

      - name: Build and install
        run: python -m pip install --verbose -e .

      - name: Test without stim or rustworkx
        run: python -m pytest tests

      - name: Install stim and rustworkx
        run: python -m pip install stim rustworkx

      - name: Test with stim and rustworkx using coverage
        run: python -m pytest tests --cov=./src/pymatching --cov-report term

      - name: flake8
        run: flake8 ./src ./tests

  build_docs:
    runs-on: ubuntu-latest
    steps:
      - uses: actions/checkout@v3
        with:
          submodules: true

      - uses: actions/setup-python@v4

      - name: Install pandoc
        run: |
          sudo apt install pandoc
          python -m pip install pandoc

      - name: Add sphinx requirements
        run: python -m pip install -r ./docs/sphinx_docs/requirements.txt

      - name: Build and install PyMatching
        run: pip install --verbose .

      - name: Build docs
        run: cd docs/sphinx_docs && make html
  codecov:
    runs-on: ubuntu-latest
    steps:
      - uses: actions/checkout@v3
        with:
          submodules: true
      - uses: actions/setup-python@v4
        with:
          python-version: '3.10'
      - name: Add requirements
        run: python -m pip install --upgrade cmake>=3.12 ninja pytest flake8 pytest-cov stim rustworkx
      - name: Build and install
        run: pip install --verbose -e .
      - name: Run tests and collect coverage
        run: pytest tests --cov=./src/pymatching --cov-report=xml
      - name: Upload coverage reports to Codecov
        uses: codecov/codecov-action@v3
<<<<<<< HEAD
  upload_pypi:
    needs: [build_wheels, build_sdist]
    runs-on: ubuntu-latest
    environment: pypi
    permissions:
      id-token: write
    if: github.event_name == 'push' && startsWith(github.ref, 'refs/tags/v')
    steps:
      - uses: actions/download-artifact@v3
        with:
          # unpacks all CIBW artifacts into dist/
          pattern: cibw-*
          path: dist
          merge-multiple: true
=======
  # upload_pypi:
  #   needs: [build_wheels, build_sdist]
  #   runs-on: ubuntu-latest
  #   environment: pypi
  #   permissions:
  #     id-token: write
  #   if: github.event_name == 'push' && startsWith(github.ref, 'refs/tags/v')
  #   steps:
  #     - uses: actions/download-artifact@v4
  #       with:
  #         # unpacks all CIBW artifacts into dist/
  #         pattern: cibw-*
  #         path: dist
  #         merge-multiple: true
>>>>>>> a9b8da24

  #     - uses: pypa/gh-action-pypi-publish@release/v1<|MERGE_RESOLUTION|>--- conflicted
+++ resolved
@@ -251,22 +251,6 @@
         run: pytest tests --cov=./src/pymatching --cov-report=xml
       - name: Upload coverage reports to Codecov
         uses: codecov/codecov-action@v3
-<<<<<<< HEAD
-  upload_pypi:
-    needs: [build_wheels, build_sdist]
-    runs-on: ubuntu-latest
-    environment: pypi
-    permissions:
-      id-token: write
-    if: github.event_name == 'push' && startsWith(github.ref, 'refs/tags/v')
-    steps:
-      - uses: actions/download-artifact@v3
-        with:
-          # unpacks all CIBW artifacts into dist/
-          pattern: cibw-*
-          path: dist
-          merge-multiple: true
-=======
   # upload_pypi:
   #   needs: [build_wheels, build_sdist]
   #   runs-on: ubuntu-latest
@@ -275,12 +259,9 @@
   #     id-token: write
   #   if: github.event_name == 'push' && startsWith(github.ref, 'refs/tags/v')
   #   steps:
-  #     - uses: actions/download-artifact@v4
+  #     - uses: actions/download-artifact@v3
   #       with:
   #         # unpacks all CIBW artifacts into dist/
   #         pattern: cibw-*
   #         path: dist
-  #         merge-multiple: true
->>>>>>> a9b8da24
-
   #     - uses: pypa/gh-action-pypi-publish@release/v1