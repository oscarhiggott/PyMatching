--- conflicted
+++ resolved
@@ -159,12 +159,8 @@
         'console_scripts': ['pymatching=pymatching._cli_argv:cli_argv'],
     },
     python_requires=">=3.7",
-<<<<<<< HEAD
     setup_requires=setup_requires,
-    install_requires=['scipy', 'numpy==1.*', 'networkx', 'matplotlib'],
-=======
     install_requires=['scipy', 'numpy', 'networkx', 'matplotlib'],
->>>>>>> e1bba81e
     # Needed on Windows to avoid the default `build` colliding with Bazel's `BUILD`.
     options={'build': {'build_base': 'python_build_stim'}},
 )