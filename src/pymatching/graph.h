--- conflicted
+++ resolved
@@ -29,15 +29,6 @@
     }
 
     /// == Ephemeral fields used to track algorithmic state during matching. ==
-<<<<<<< HEAD
-    GraphFillRegion* region_that_arrived;  /// The region that reached and owns this node.
-    DetectorNode*
-        reached_from_source;  /// Of the detection events within the owning region, which one is this node linked to.
-    obs_int observables_crossed_from_source;  /// Which observables are crossed, travelling from this node to the source
-                                              /// detection event that reached it.
-    cumulative_time_int distance_from_source;  /// How far is it from this node to the source detection event that reached it.
-    QueuedEventTracker node_event_tracker;   /// Manages the next "look at me!" event for the node.
-=======
     /// The region that reached and owns this node.
     GraphFillRegion* region_that_arrived;
     /// Of the detection events within the owning region, which one is this node linked to.
@@ -50,7 +41,6 @@
     cumulative_time_int distance_from_source;
     /// Manages the next "look at me!" event for the node.
     QueuedEventTracker node_event_tracker;
->>>>>>> 03ca2ae6
 
     /// == Permanent fields used to define the structure of the graph. ==
     std::vector<DetectorNode*> neighbors;       /// The node's neighbors.
