#include "pymatching/graph_flooder.h"
#include "pymatching/graph.h"
#include "pymatching/alternating_tree.h"
#include "pymatching/graph_fill_region.h"
#include "pymatching/varying.h"

using namespace pm;

GraphFlooder::GraphFlooder(MatchingGraph graph) : graph(std::move(graph)), next_event_vid(0) {
}

GraphFlooder::GraphFlooder(GraphFlooder &&flooder) noexcept
    : graph(std::move(flooder.graph)), queue(std::move(flooder.queue)), next_event_vid(flooder.next_event_vid) {
}

void GraphFlooder::create_region(DetectorNode *node) {
    auto region = new GraphFillRegion();
    auto alt_tree_node = new AltTreeNode(region);
    region->alt_tree_node = alt_tree_node;
    do_region_created_at_empty_detector_node(*region, *node);
}

void GraphFlooder::do_region_created_at_empty_detector_node(GraphFillRegion &region, DetectorNode &detector_node) {
    detector_node.reached_from_source = &detector_node;
    detector_node.distance_from_source = 0;
    detector_node.region_that_arrived = &region;
    region.shell_area.push_back(&detector_node);
    reschedule_events_at_detector_node(detector_node);
}

std::pair<size_t, cumulative_time_int> GraphFlooder::find_next_event_at_node_returning_neighbor_index_and_time(DetectorNode &detector_node) const {
    cumulative_time_int best_time = std::numeric_limits<cumulative_time_int>::max();
    size_t best_neighbor = SIZE_MAX;

//    auto rad1 = detector_node.total_radius();
//    if (rad1.is_shrinking()) {
//        // No node collision events can occur while shrinking.
//        return {best_neighbor, best_time};
//    }
//
//    rad1 -= detector_node.distance_from_source;
    auto rad1 = detector_node.local_radius();

    size_t start = 0;
    if (!detector_node.neighbors.empty() && detector_node.neighbors[0] == nullptr) {
        // If growing towards boundary
        if (rad1.is_growing()) {
            auto weight = detector_node.neighbor_weights[0];
            auto collision_time = (rad1 - weight).time_of_x_intercept_for_growing();
            if (collision_time >= queue.cur_time && collision_time < best_time) {
                best_time = collision_time;
                best_neighbor = 0;
            }
        }
        start++;
    }

    // Handle non-boundary neighbors.
    for (size_t i = start; i < detector_node.neighbors.size(); i++) {
        auto weight = detector_node.neighbor_weights[i];

        auto neighbor = detector_node.neighbors[i];
        if (detector_node.has_same_owner_as(*neighbor)) {
            continue;
        }
        auto rad2 = neighbor->local_radius();
        if (!rad1.colliding_with(rad2)) {
            continue;
        }

        auto collision_time = rad1.time_of_x_intercept_when_added_to(rad2 - weight);
        if (collision_time >= queue.cur_time && collision_time < best_time) {
            best_time = collision_time;
            best_neighbor = i;
        }
    }

    return {best_neighbor, best_time};
}

void GraphFlooder::reschedule_events_at_detector_node(DetectorNode &detector_node) {
    auto x = find_next_event_at_node_returning_neighbor_index_and_time(detector_node);
    if (x.first == SIZE_MAX) {
        detector_node.node_event_tracker.set_no_desired_event();
    } else {
        detector_node.node_event_tracker.set_desired_event({
            TentativeEventData_LookAtNode{&detector_node},
            cyclic_time_int{x.second},
        }, queue);
    }
}

<<<<<<< HEAD
void pm::GraphFlooder::schedule_tentative_shrink_event(pm::GraphFillRegion &region) {
    pm::cumulative_time_int t;
=======
void GraphFlooder::schedule_tentative_shrink_event(GraphFillRegion &region) {
    cumulative_time_int t;
>>>>>>> 03ca2ae6
    if (region.shell_area.empty()) {
        t = region.radius.time_of_x_intercept_for_shrinking();
    } else {
        t = region.shell_area.back()->local_radius().time_of_x_intercept_for_shrinking();
    }
    region.shrink_event_tracker.set_desired_event({
        TentativeEventData_LookAtShrinkingRegion{&region},
        cyclic_time_int{t},
    }, queue);
}

void GraphFlooder::do_region_arriving_at_empty_detector_node(
    GraphFillRegion &region, DetectorNode &empty_node, DetectorNode &from_node, size_t neighbor_index) {
    empty_node.observables_crossed_from_source =
        (from_node.observables_crossed_from_source ^ from_node.neighbor_observables[neighbor_index]);
    empty_node.reached_from_source = from_node.reached_from_source;
    empty_node.distance_from_source = from_node.distance_from_source + from_node.neighbor_weights[neighbor_index];
    empty_node.region_that_arrived = &region;
    region.shell_area.push_back(&empty_node);
    reschedule_events_at_detector_node(empty_node);
}

MwpmEvent GraphFlooder::do_region_shrinking(const TentativeEventData_LookAtShrinkingRegion &event) {
    if (event.region->shell_area.empty()) {
        return do_blossom_shattering(*event.region);
    } else if (event.region->shell_area.size() == 1 && event.region->blossom_children.empty()) {
        return do_degenerate_implosion(*event.region);
    } else {
        auto leaving_node = event.region->shell_area.back();
        event.region->shell_area.pop_back();
        leaving_node->region_that_arrived = nullptr;
        leaving_node->reached_from_source = nullptr;
        leaving_node->distance_from_source = 0;
        leaving_node->observables_crossed_from_source = 0;
        reschedule_events_at_detector_node(*leaving_node);
        schedule_tentative_shrink_event(*event.region);
        return MwpmEvent::no_event();
    }
}

MwpmEvent GraphFlooder::do_neighbor_interaction(
    DetectorNode &src,
    size_t src_to_dst_index,
    DetectorNode &dst,
    size_t dst_to_src_index) {
    // First check if one region is moving into an empty location
    if (src.region_that_arrived && !dst.region_that_arrived) {
        do_region_arriving_at_empty_detector_node(
            *src.top_region(),
            dst,
            src,
            src_to_dst_index);
        return MwpmEvent::no_event();
    } else if (dst.region_that_arrived && !src.region_that_arrived) {
        do_region_arriving_at_empty_detector_node(
            *dst.top_region(),
            src,
            dst,
            dst_to_src_index);
        return MwpmEvent::no_event();
    } else {
        // Two regions colliding
        return RegionHitRegionEventData{
            src.top_region(),
            dst.top_region(),
            CompressedEdge(
                src.reached_from_source,
                dst.reached_from_source,
                src.observables_crossed_from_source ^
                    dst.observables_crossed_from_source ^
                    src.neighbor_observables[src_to_dst_index]),
        };
    }
}

MwpmEvent GraphFlooder::do_region_hit_boundary_interaction(DetectorNode &node) {
    return RegionHitBoundaryEventData{
        node.top_region(),
        CompressedEdge(
            node.reached_from_source,
            nullptr,
            node.observables_crossed_from_source ^ node.neighbor_observables[0])};
}

MwpmEvent GraphFlooder::do_degenerate_implosion(const GraphFillRegion &region) {
    return RegionHitRegionEventData{
        region.alt_tree_node->parent.alt_tree_node->outer_region,
        region.alt_tree_node->outer_region,
        CompressedEdge(
            region.alt_tree_node->parent.edge.loc_to,
            region.alt_tree_node->inner_to_outer_edge.loc_to,
            region.alt_tree_node->inner_to_outer_edge.obs_mask ^ region.alt_tree_node->parent.edge.obs_mask)};
}

MwpmEvent GraphFlooder::do_blossom_shattering(GraphFillRegion &region) {
    for (auto &child : region.blossom_children)
        child.region->blossom_parent = nullptr;

    return BlossomShatterEventData{
        &region,
        region.alt_tree_node->parent.edge.loc_from->top_region(),
        region.alt_tree_node->inner_to_outer_edge.loc_from->top_region()};
}

GraphFillRegion *GraphFlooder::create_blossom(std::vector<RegionEdge> &contained_regions) {
    auto blossom_region = new GraphFillRegion();
    blossom_region->radius = Varying32::growing_varying_with_zero_distance_at_time(queue.cur_time);
    blossom_region->blossom_children = std::move(contained_regions);
    for (auto &region_edge : blossom_region->blossom_children) {
        region_edge.region->radius = region_edge.region->radius.then_frozen_at_time(queue.cur_time);
        region_edge.region->blossom_parent = blossom_region;
        region_edge.region->shrink_event_tracker.set_no_desired_event();
    }

    blossom_region->do_op_for_each_node_in_total_area([this](DetectorNode *n) {
        reschedule_events_at_detector_node(*n);
    });

    return blossom_region;
}

bool GraphFlooder::dequeue_decision(TentativeEvent ev) {
    switch (ev.tentative_event_type) {
        case TentativeType::LOOK_AT_NODE: {
            auto &d = ev.data_look_at_node;
            return d.detector_node->node_event_tracker.dequeue_decision(ev, queue);
        } case TentativeType::LOOK_AT_SHRINKING_REGION: {
            auto &dat = ev.data_look_at_shrinking_region;
            return dat.region->shrink_event_tracker.dequeue_decision(ev, queue);
        } case TentativeType::NO_TENTATIVE_EVENT:
            return true;
        default:
            throw std::invalid_argument("Unrecognized event type.");
    }
}

TentativeEvent GraphFlooder::dequeue_valid() {
    while (true) {
        TentativeEvent ev = queue.dequeue();
        if (dequeue_decision(ev)) {
            return ev;
        }
    }
}

void GraphFlooder::set_region_growing(GraphFillRegion &region) {
    region.radius = region.radius.then_growing_at_time(queue.cur_time);

    // No shrinking event can occur while growing.
    region.shrink_event_tracker.set_no_desired_event();

    // Node events can occur while growing, and events in the queue may occur sooner than
    // previously scheduled. Therefore, we must reschedule all the nodes.
    region.do_op_for_each_node_in_total_area([this](DetectorNode *n) {
        reschedule_events_at_detector_node(*n);
    });
}

void GraphFlooder::set_region_frozen(GraphFillRegion &region) {
    bool was_shrinking = region.radius.is_shrinking();
    region.radius = region.radius.then_frozen_at_time(queue.cur_time);

    // No shrinking event can occur while frozen.
    region.shrink_event_tracker.set_no_desired_event();

    // Node events can occur while frozen, from other regions growing into this one.
    // However, those events can only be sooner than the currently scheduled events
    // if the region was previously shrinking (as opposed to growing).
    if (was_shrinking) {
        region.do_op_for_each_node_in_total_area([&](DetectorNode *n) {
            reschedule_events_at_detector_node(*n);
        });
    }
}

void GraphFlooder::set_region_shrinking(GraphFillRegion &region) {
    region.radius = region.radius.then_shrinking_at_time(queue.cur_time);

    // Shrinking events can now occur.
    schedule_tentative_shrink_event(region);

    // No node events can occur while shrinking.
    region.do_op_for_each_node_in_total_area([&](DetectorNode *n) {
        n->node_event_tracker.set_no_desired_event();
    });
}

<<<<<<< HEAD
pm::MwpmEvent pm::GraphFlooder::do_look_at_node_event(DetectorNode &node) {
=======
MwpmEvent GraphFlooder::do_look_at_node_event(DetectorNode &node) {
>>>>>>> 03ca2ae6
    auto next = find_next_event_at_node_returning_neighbor_index_and_time(node);
    if (next.second == queue.cur_time) {
        // Need to revisit this node immediately after the mwpm event is handled.
        node.node_event_tracker.set_desired_event({
            TentativeEventData_LookAtNode{&node},
            cyclic_time_int{queue.cur_time},
        }, queue);

        if (node.neighbors[next.first] == nullptr) {
            return do_region_hit_boundary_interaction(node);
        }
        auto &neighbor = *node.neighbors[next.first];
        return do_neighbor_interaction(node, next.first, neighbor, neighbor.index_of_neighbor(&node));
    } else if (next.first != SIZE_MAX) {
        // Need to revisit this node at a later time.
        node.node_event_tracker.set_desired_event({
            TentativeEventData_LookAtNode{&node},
            cyclic_time_int{next.second},
        }, queue);
    }

    return MwpmEvent::no_event();
}

<<<<<<< HEAD
pm::MwpmEvent pm::GraphFlooder::process_tentative_event_returning_mwpm_event(TentativeEvent tentative_event) {
=======
MwpmEvent GraphFlooder::process_tentative_event_returning_mwpm_event(TentativeEvent tentative_event) {
>>>>>>> 03ca2ae6
    switch (tentative_event.tentative_event_type) {
        case LOOK_AT_NODE: {
            return do_look_at_node_event(*tentative_event.data_look_at_node.detector_node);
        } case LOOK_AT_SHRINKING_REGION: {
            return do_region_shrinking(tentative_event.data_look_at_shrinking_region);
        } default:
            throw std::invalid_argument("Unknown tentative event type.");
    }
}

<<<<<<< HEAD
pm::MwpmEvent pm::GraphFlooder::run_until_next_mwpm_notification() {
=======
MwpmEvent GraphFlooder::run_until_next_mwpm_notification() {
>>>>>>> 03ca2ae6
    while (true) {
        TentativeEvent tentative_event = dequeue_valid();
        if (tentative_event.tentative_event_type == NO_TENTATIVE_EVENT) {
            return MwpmEvent::no_event();
        }
        MwpmEvent notification = process_tentative_event_returning_mwpm_event(tentative_event);
        if (notification.event_type != NO_EVENT) {
            return notification;
        }
    }
}<|MERGE_RESOLUTION|>--- conflicted
+++ resolved
@@ -90,13 +90,8 @@
     }
 }
 
-<<<<<<< HEAD
-void pm::GraphFlooder::schedule_tentative_shrink_event(pm::GraphFillRegion &region) {
-    pm::cumulative_time_int t;
-=======
 void GraphFlooder::schedule_tentative_shrink_event(GraphFillRegion &region) {
     cumulative_time_int t;
->>>>>>> 03ca2ae6
     if (region.shell_area.empty()) {
         t = region.radius.time_of_x_intercept_for_shrinking();
     } else {
@@ -284,11 +279,7 @@
     });
 }
 
-<<<<<<< HEAD
-pm::MwpmEvent pm::GraphFlooder::do_look_at_node_event(DetectorNode &node) {
-=======
 MwpmEvent GraphFlooder::do_look_at_node_event(DetectorNode &node) {
->>>>>>> 03ca2ae6
     auto next = find_next_event_at_node_returning_neighbor_index_and_time(node);
     if (next.second == queue.cur_time) {
         // Need to revisit this node immediately after the mwpm event is handled.
@@ -313,11 +304,7 @@
     return MwpmEvent::no_event();
 }
 
-<<<<<<< HEAD
-pm::MwpmEvent pm::GraphFlooder::process_tentative_event_returning_mwpm_event(TentativeEvent tentative_event) {
-=======
 MwpmEvent GraphFlooder::process_tentative_event_returning_mwpm_event(TentativeEvent tentative_event) {
->>>>>>> 03ca2ae6
     switch (tentative_event.tentative_event_type) {
         case LOOK_AT_NODE: {
             return do_look_at_node_event(*tentative_event.data_look_at_node.detector_node);
@@ -328,11 +315,7 @@
     }
 }
 
-<<<<<<< HEAD
-pm::MwpmEvent pm::GraphFlooder::run_until_next_mwpm_notification() {
-=======
 MwpmEvent GraphFlooder::run_until_next_mwpm_notification() {
->>>>>>> 03ca2ae6
     while (true) {
         TentativeEvent tentative_event = dequeue_valid();
         if (tentative_event.tentative_event_type == NO_TENTATIVE_EVENT) {
