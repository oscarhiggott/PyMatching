--- conflicted
+++ resolved
@@ -322,21 +322,6 @@
                     throw std::invalid_argument(
                         "Encountered a decomposed error instruction with an undetectable component (0 detectors). "
                         "This is not supported.");
-<<<<<<< HEAD
-                } else if (num_component_detectors > 0) {
-                    // If the previous error in the decomposition had 1 or 2 detectors, we handle it.
-                    if (component->node2 == SIZE_MAX) {
-                        handle_dem_error(p, {component->node1}, component->observable_indices);
-                    } else {
-                        handle_dem_error(p, {component->node1, component->node2}, component->observable_indices);
-                    }
-                    decomposed_err.components.push_back({});
-                    component = &decomposed_err.components.back();
-                    component->node1 = SIZE_MAX;
-                    component->node2 = SIZE_MAX;
-                    num_component_detectors = 0;
-=======
->>>>>>> 73a25f65
                 }
                 // The previous error in the decomposition must have 1 or 2 detectors
                 decomposed_err.components.push_back({});
